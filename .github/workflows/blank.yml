--- conflicted
+++ resolved
@@ -33,11 +33,7 @@
           echo Add other actions to build,
           echo test, and deploy your project.
       - name: Print modified file
-<<<<<<< HEAD
-        run: git clone https://github.com/AniMB/test-repository.git /home/animb/Desktop
-=======
         run: |
           cd /home/animb/actions-runner
           git pull origin main 
-          export changed = 1
->>>>>>> 935caee6
+          export changed = 1